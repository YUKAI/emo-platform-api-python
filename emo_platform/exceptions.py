from contextlib import contextmanager
from dataclasses import dataclass
import aiohttp
import requests

@dataclass
class EmoRequestInfo:
    method: str
    url   : str
    headers : dict


class EmoPlatformError(Exception):
<<<<<<< HEAD
    """BOCCO emo Platform API利用時のエラー"""

    def __init__(self, message):
=======
    def __init__(self, message, status=None, request=None):
>>>>>>> bdeefa83
        self.message = message
        self.status = status
        self.request = request

    def __str__(self):
        return self.message


class EmoHttpError(EmoPlatformError):
    def __str__(self):
        return f"{self.status}, {self.message}, {self.request.method}, {self.request.url}"


<<<<<<< HEAD
class RateLimitError(EmoPlatformError):
    """1分あたり10回のAPI利用回数を上回った場合に出るエラー"""

    pass


class UnauthorizedError(EmoPlatformError):
    """API利用に際しての認証エラー"""

    pass


class NotFoundError(EmoPlatformError):
    """指定したAPIのURLが存在しない場合に出るエラー"""

    pass


class BadRequestError(EmoPlatformError):
    """送るデータの形式が誤っている場合に出るエラー"""

    pass


class UnknownError(EmoPlatformError):
    """未定義のエラー"""

=======
class RateLimitError(EmoHttpError):
    pass


class UnauthorizedError(EmoHttpError):
    pass


class NotFoundError(EmoHttpError):
    pass


class BadRequestError(EmoHttpError):
    pass


class UnknownError(EmoHttpError):
>>>>>>> bdeefa83
    pass


class NoRoomError(EmoPlatformError):
<<<<<<< HEAD
    """BOCCOアカウントに紐づいた部屋がない場合に出るエラー"""

=======
>>>>>>> bdeefa83
    pass


class NoRefreshTokenError(EmoPlatformError):
<<<<<<< HEAD
    """リフレッシュトークンが正しく設定されてない場合に出るエラー"""

=======
>>>>>>> bdeefa83
    pass


def http_status_to_exception(code):
    if code == 400:
        return BadRequestError
    if code == 401:
        return UnauthorizedError
    elif code == 404:
        return NotFoundError
    elif code == 429:
        return RateLimitError
    else:
        return UnknownError


@contextmanager
def http_error_handler():
    try:
        yield None
    except requests.HTTPError as e:
        http_exception = http_status_to_exception(e.response.status_code)
        request = EmoRequestInfo(
            method=e.request.method,
            url=e.request.url,
            headers=e.request.headers,
        )
        raise http_exception(e.response.text, e.response.status_code, request) from e


@contextmanager
def aiohttp_error_handler(response_msg):
    try:
        yield None
    except aiohttp.ClientResponseError as e:
        http_exception = http_status_to_exception(e.status)
        request = EmoRequestInfo(
            method=e.request_info.method,
            url=e.request_info.url,
            headers=dict(e.request_info.headers),
        )
        raise http_exception(response_msg, e.status, request) from e<|MERGE_RESOLUTION|>--- conflicted
+++ resolved
@@ -11,13 +11,9 @@
 
 
 class EmoPlatformError(Exception):
-<<<<<<< HEAD
     """BOCCO emo Platform API利用時のエラー"""
 
-    def __init__(self, message):
-=======
     def __init__(self, message, status=None, request=None):
->>>>>>> bdeefa83
         self.message = message
         self.status = status
         self.request = request
@@ -31,71 +27,45 @@
         return f"{self.status}, {self.message}, {self.request.method}, {self.request.url}"
 
 
-<<<<<<< HEAD
-class RateLimitError(EmoPlatformError):
-    """1分あたり10回のAPI利用回数を上回った場合に出るエラー"""
+class RateLimitError(EmoHttpError):
+    """1分あたりのAPI利用回数を上回った場合に出るエラー"""
 
     pass
 
 
-class UnauthorizedError(EmoPlatformError):
+class UnauthorizedError(EmoHttpError):
     """API利用に際しての認証エラー"""
 
     pass
 
 
-class NotFoundError(EmoPlatformError):
+class NotFoundError(EmoHttpError):
     """指定したAPIのURLが存在しない場合に出るエラー"""
 
     pass
 
 
-class BadRequestError(EmoPlatformError):
+class BadRequestError(EmoHttpError):
     """送るデータの形式が誤っている場合に出るエラー"""
 
     pass
 
 
-class UnknownError(EmoPlatformError):
+class UnknownError(EmoHttpError):
     """未定義のエラー"""
 
-=======
-class RateLimitError(EmoHttpError):
-    pass
-
-
-class UnauthorizedError(EmoHttpError):
-    pass
-
-
-class NotFoundError(EmoHttpError):
-    pass
-
-
-class BadRequestError(EmoHttpError):
-    pass
-
-
-class UnknownError(EmoHttpError):
->>>>>>> bdeefa83
     pass
 
 
 class NoRoomError(EmoPlatformError):
-<<<<<<< HEAD
     """BOCCOアカウントに紐づいた部屋がない場合に出るエラー"""
 
-=======
->>>>>>> bdeefa83
     pass
 
 
 class NoRefreshTokenError(EmoPlatformError):
-<<<<<<< HEAD
-    """リフレッシュトークンが正しく設定されてない場合に出るエラー"""
+    """トークンが正しく設定されてない場合に出るエラー"""
 
-=======
->>>>>>> bdeefa83
     pass
 
 
