--- conflicted
+++ resolved
@@ -7,12 +7,8 @@
 
 import requests
 import uvicorn  # type: ignore
-<<<<<<< HEAD
 from fastapi import FastAPI, Request, BackgroundTasks
 from pydantic import BaseModel
-=======
-from fastapi import FastAPI, Request
->>>>>>> 2f53424b
 
 from emo_platform.exceptions import (
     NoRefreshTokenError,
@@ -316,11 +312,7 @@
         self.app = FastAPI()
 
         @self.app.post("/")
-<<<<<<< HEAD
-        def emo_callback(request: Request, body: EmoWebhook, background_tasks: BackgroundTasks):
-=======
-        def emo_callback(request: Request, body: EmoWebhookBody):
->>>>>>> 2f53424b
+        def emo_callback(request: Request, body: EmoWebhookBody, background_tasks: BackgroundTasks):
             if request.headers.get("x-platform-api-secret") == secret_key:
                 if body.request_id not in self.request_id_deque:
                     try:
