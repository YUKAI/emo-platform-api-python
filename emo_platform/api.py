--- conflicted
+++ resolved
@@ -35,21 +35,6 @@
 EMO_PLATFORM_PATH = os.path.abspath(os.path.dirname(__file__))
 
 
-<<<<<<< HEAD
-class EmoWebhook(BaseModel):
-    """BOCCO emoからのWebhook通知のデータフォーマット"""
-    request_id: str
-    uuid: str
-    serial_number: str
-    nickname: str
-    timestamp: int
-    event: str
-    data: dict
-    receiver: str
-
-
-=======
->>>>>>> bdeefa83
 class PostContentType:
     """POSTするデータの種類"""
     APPLICATION_JSON = "application/json"
@@ -57,23 +42,39 @@
 
 
 class Client:
-    """
-    各種apiを呼び出すclient。
+    """各種apiを呼び出す同期版のclient。
 
     Parameters
     ----------
     endpoint_url : str, default https://platform-api.bocco.me
         BOCCO emo platform apiにアクセスするためのendpoint。
 
+    token_file_path : Optional[str], default None
+        refresh token及びaccess tokenを保存するファイルのパス。
+        指定しない場合は、このmodule内のディレクトリに保存されます
+
+        指定したパスには、以下の2種類のファイルが生成されます。
+            emo-platform-api.json
+                最新のトークンを保存するファイル
+            emo-platform-api_previous.json
+                現在、環境変数として設定されているトークンを保存するファイル
+                前回との差分検知のために使用されます。
+                差分があった場合は、emo-platform-api.jsonに保存されているトークンが削除されます。
+
     Raises
     ----------
     NoRefreshTokenError
-        refresh tokenが設定されていない、もしくは間違っている場合。
+        refresh tokenあるいはaccess tokenが環境変数として設定されていないもしくは間違っている場合。
+
+    RateLimitError
+        APIをレートリミットを超えて呼び出した場合。
 
     Note
     ----
-    保存されているaccess tokenの期限が切れていた場合
-        保存されているrefresh tokenをもとに自動的に更新される。その際にAPI呼び出しが1回行われる。
+    使用しているaccess tokenの期限が切れた場合
+        保存されているrefresh tokenをもとに自動的に更新されます。
+        その際にAPI呼び出しが最大で2回行われます。
+        各メソッドを実行した際も、access tokenが切れていた場合、自動更新が行われます。
 
     """
     BASE_URL = "https://platform-api.bocco.me"
@@ -148,20 +149,22 @@
         self.room_id_list = [self.DEFAULT_ROOM_ID]
         self.webhook_events_cb: Dict[str, Dict[str, Callable]] = {}
         self.request_id_deque: deque = deque([], self.MAX_SAVED_REQUEST_ID)
-        self.webhook_cb_executor = ThreadPoolExecutor()
 
     def update_tokens(self) -> None:
-<<<<<<< HEAD
-        """
-        refresh tokenを用いて、refresh tokenとaccess tokenを取得して、jsonファイルに保存する。
+        """トークンの更新と保存
+
+        jsonファイルに保存されているもしくは環境変数として設定されているrefresh tokenを用いて、
+        refresh tokenとaccess tokenを更新、jsonファイルに保存します。
 
         Raises
         ----------
         NoRefreshTokenError
             refresh tokenが設定されていない、もしくは間違っている場合。
 
-        """
-=======
+        Note
+        ----
+        API呼び出し回数: 最大2回
+        """
 
         def _try_update_access_token(refresh_token):
             res_tokens = self.get_access_token(refresh_token)
@@ -176,7 +179,6 @@
                 json.dump(save_tokens, f)
 
         # load saved tokens
->>>>>>> bdeefa83
         with open(self.TOKEN_FILE, "r") as f:
             saved_tokens = json.load(f)
         refresh_token = saved_tokens["refresh_token"]
@@ -261,9 +263,8 @@
         )
         return self._check_http_error(request)
 
-<<<<<<< HEAD
-    def get_access_token(self, refresh_token: str) -> tuple:
-        """
+    def get_access_token(self, refresh_token: str) -> EmoTokens:
+        """トークンの取得
         refresh_tokenを用いて、refresh tokenとaccess tokenを取得する。
 
         Parameters
@@ -273,135 +274,93 @@
 
         Returns
         -------
-        refresh_token, access_token : tuple
-            取得したrefresh tokenとaccess token。
+        emo_tokens : EmoTokens
 
         Raises
         ----------
         EmoPlatformError
             関数内部で行っているPOSTの処理が失敗した場合。
 
-        """
-=======
-    def get_access_token(self, refresh_token: str) -> EmoTokens:
->>>>>>> bdeefa83
+        Note
+        ----
+        呼び出しているAPI: https://platform-api.bocco.me/dashboard/api-docs#post-/oauth/token/refresh
+
+        API呼び出し回数: 1回
+
+        """
+
         payload = {"refresh_token": refresh_token}
         response = self._post(
             "/oauth/token/refresh", json.dumps(payload), update_tokens=False
         )
         return EmoTokens(**response)
 
-<<<<<<< HEAD
-    def get_account_info(self) -> dict:
-        """
-        アカウント情報を取得する。
-
-        Returns
-        -------
-        account_info : dict
-            取得したアカウント情報。
-            {
-                name:          str,
-                email:         str,
-                profile_image: str,
-                uuid:          str,
-                plan:          str
-            }
-
-        Raises
-        ----------
-        EmoPlatformError
-            関数内部で行っているGETの処理が失敗した場合。
-
-        """
-        return self._get("/v1/me")
-
-    def delete_account_info(self) -> dict:
-        """
-        アカウントを削除する。
-        アカウントを削除すると、紐づくWebhook等の設定も全て削除される。
-
-        Returns
-        -------
-        account_info : dict
-            削除したアカウント情報。
-            {
-                name:          str,
-                email:         str,
-                profile_image: str,
-                uuid:          str,
-                plan:          str
-            }
-
-        Raises
-        ----------
-        EmoPlatformError
-            関数内部で行っているDELETEの処理が失敗した場合。
-
-        """
-        return self._delete("/v1/me")
-
-    def get_rooms_list(self) -> dict:
-        """
-        ユーザが参加している部屋の一覧を取得する。
-        取得可能な部屋は、「BOCCO emo Wi-Fiモデル」のものに限られる。
-
-        Returns
-        -------
-        rooms_list : dict
-            取得した部屋一覧情報。
-            {
-                listing: {
-                    offset: int,
-                    limit:  int,
-                    total:  int,
-                }
-                rooms: [{
-                    uuid:      str,
-                    name:      str,
-                    room_type: str,
-                    room_members: [{
-                        uuid:          str,
-                        user_type:     str,
-                        nickname:      str,
-                        profile_image: str,
-                    }]
-                }]
-            }
-
-        Raises
-        ----------
-        EmoPlatformError
-            関数内部で行っているGETの処理が失敗した場合。
-
-        """
-        return self._get("/v1/rooms")
-=======
     def get_account_info(
         self,
     ) -> Union[EmoAccountInfo, Coroutine[Any, Any, EmoAccountInfo]]:
+        """アカウント情報の取得
+
+        Returns
+        -------
+        account_info : EmoAccountInfo
+
+        Raises
+        ----------
+        EmoPlatformError
+            関数内部で行っているGETの処理が失敗した場合。
+
+        """
+
         response = self._get("/v1/me")
         return EmoAccountInfo(**response)
 
     def delete_account_info(
         self,
     ) -> Union[EmoAccountInfo, Coroutine[Any, Any, EmoAccountInfo]]:
+        """アカウントの削除
+
+        紐づくWebhook等の設定も全て削除される。
+
+        Returns
+        -------
+        account_info : EmoAccountInfo
+
+        Raises
+        ----------
+        EmoPlatformError
+            関数内部で行っているDELETEの処理が失敗した場合。
+
+        """
+
         response = self._delete("/v1/me")
         return EmoAccountInfo(**response)
 
     def get_rooms_list(self) -> Union[EmoRoomInfo, Coroutine[Any, Any, EmoRoomInfo]]:
+        """ユーザが参加している部屋の一覧の取得
+
+        取得可能な部屋は、「BOCCO emo Wi-Fiモデル」のものに限られる。
+
+        Returns
+        -------
+        rooms_list : EmoRoomInfo
+
+        Raises
+        ----------
+        EmoPlatformError
+            関数内部で行っているGETの処理が失敗した場合。
+
+        """
+
         response = self._get("/v1/rooms")
         return EmoRoomInfo(**response)
->>>>>>> bdeefa83
 
     def get_rooms_id(self) -> List[str]:
-        """
-        ユーザーが参加している全ての部屋のidを取得する。
+        """ユーザーが参加している全ての部屋のidの取得
 
         Returns
         -------
         rooms_id : List[str]
-            取得した部屋のid。
+            取得した部屋のidのリスト
 
         Raises
         ----------
@@ -422,221 +381,145 @@
         return rooms_id
 
     def create_room_client(self, room_id: str):
-        """
-        部屋固有の各種apiを呼び出すclientを作成する。
+        """部屋固有の各種apiを呼び出すclientの作成
 
         Parameters
         ----------
         room_id : str
-            部屋のid。
+            部屋のid
 
         Returns
         -------
         room_client : Room
-            部屋のclient。
+            部屋のclient
 
         """
         return Room(self, room_id)
 
-<<<<<<< HEAD
-    def get_stamps_list(self) -> dict:
-        """
-        利用可能なスタンプ一覧を取得する。
-
-        Returns
-        -------
-        stamps_info : dict
-            取得したスタンプ一覧情報。
-            {
-                listing: {
-                    offset: int,
-                    limit:  int,
-                    total:  int,
-                }
-                stamps: [{
-                    uuid:    str,
-                    name:    str,
-                    summary: str,
-                    image:   str
-                }]
-            }
-
-        Raises
-        ----------
-        EmoPlatformError
-            関数内部で行っているGETの処理が失敗した場合。
-
-        """
-        return self._get("/v1/stamps")
-
-    def get_motions_list(self) -> dict:
-        """
-        利用可能なプリセットモーション一覧を取得する。
-
-        Returns
-        -------
-        stamps_info : dict
-            取得したプリセットモーション一覧情報。
-            {
-                listing: {
-                    offset: int,
-                    limit:  int,
-                    total:  int,
-                }
-                motions: [{
-                    name:    str,
-                    uuid:    str,
-                    preview: str,
-                }]
-            }
-
-        Raises
-        ----------
-        EmoPlatformError
-            関数内部で行っているGETの処理が失敗した場合。
-
-        """
-        return self._get("/v1/motions")
-
-    def get_webhook_setting(self) -> dict:
-        """
-        現在設定されているWebhookの情報を取得する。
-
-        Returns
-        -------
-        webhook_info : dict
-            現在のWebhookの設定。
-            {
-                description: str,
-                events:      List[str],
-                status:      str,
-                secret:      str,
-                url:         str,
-            }
-
-        Raises
-        ----------
-        EmoPlatformError
-            関数内部で行っているGETの処理が失敗した場合
-            あるいは、BOCCO emoにWebhookの設定がされていない場合。
-
-        """
-        return self._get("/v1/webhook")
-
-    def change_webhook_setting(self, webhook: WebHook) -> dict:
-        """
-        Webhookの設定を変更する。
-
-        Parameters
-        ----------
-        webhook : emo_platform.WebHook
-            適用するWebhookの設定。
-
-        Returns
-        -------
-        webhook_info : dict
-            変更後のWebhookの設定。
-            {
-                description: str,
-                events:      List[str],
-                status:      str,
-                secret:      str,
-                url:         str,
-            }
-
-        Raises
-        ----------
-        EmoPlatformError
-            関数内部で行っているPUTの処理が失敗した場合
-            あるいは、BOCCO emoにWebhookの設定がされていない場合。
-
-        """
-=======
     def get_stamps_list(
         self,
     ) -> Union[EmoStampsInfo, Coroutine[Any, Any, EmoStampsInfo]]:
+        """利用可能なスタンプ一覧の取得
+
+        Returns
+        -------
+        stamps_info : EmoStampsInfo
+
+        Raises
+        ----------
+        EmoPlatformError
+            関数内部で行っているGETの処理が失敗した場合。
+
+        """
+
         response = self._get("/v1/stamps")
         return EmoStampsInfo(**response)
 
     def get_motions_list(
         self,
     ) -> Union[EmoMotionsInfo, Coroutine[Any, Any, EmoMotionsInfo]]:
+        """利用可能なプリセットモーション一覧の取得
+
+        Returns
+        -------
+        motions_info : EmoMotionsInfo
+
+        Raises
+        ----------
+        EmoPlatformError
+            関数内部で行っているGETの処理が失敗した場合。
+
+        """
+
         response = self._get("/v1/motions")
         return EmoMotionsInfo(**response)
 
     def get_webhook_setting(
         self,
     ) -> Union[EmoWebhookInfo, Coroutine[Any, Any, EmoWebhookInfo]]:
+        """現在設定されているWebhookの情報の取得
+
+        Returns
+        -------
+        webhook_info : EmoWebhookInfo
+
+        Raises
+        ----------
+        EmoPlatformError
+            関数内部で行っているGETの処理が失敗した場合。
+            (BOCCO emoにWebhookの設定がされていない場合を含む)
+
+        """
+
         response = self._get("/v1/webhook")
         return EmoWebhookInfo(**response)
 
     def change_webhook_setting(
         self, webhook: WebHook
     ) -> Union[EmoWebhookInfo, Coroutine[Any, Any, EmoWebhookInfo]]:
->>>>>>> bdeefa83
+        """Webhookの設定の変更
+
+        Parameters
+        ----------
+        webhook : WebHook
+            適用するWebhookの設定。
+
+        Returns
+        -------
+        webhook_info : EmoWebhookInfo
+            変更後のWebhookの設定
+
+        Raises
+        ----------
+        EmoPlatformError
+            関数内部で行っているPUTの処理が失敗した場合。
+            (BOCCO emoにWebhookの設定がされていない場合を含む)
+
+        """
+
         payload = {"description": webhook.description, "url": webhook.url}
         response = self._put("/v1/webhook", json.dumps(payload))
         return EmoWebhookInfo(**response)
 
-<<<<<<< HEAD
-    def register_webhook_event(self, events: List[str]) -> dict:
-        """
-        Webhook通知するイベントを指定する。
+    def register_webhook_event(self, events: List[str]) -> EmoWebhookInfo:
+        """Webhook通知するイベントの指定
 
         Parameters
         ----------
         events : List[str]
             指定するWebhook event。
-            eventの種類は下記から確認できる。
+            eventの種類は下記から確認できます。
             https://platform-api.bocco.me/dashboard/api-docs#put-/v1/webhook/events
 
         Returns
         -------
-        webhook_info : dict
-            設定したWebhookの情報。
-            {
-                description: str,
-                events:      List[str],
-                status:      str,
-                secret:      str,
-                url:         str,
-            }
-
-        Raises
-        ----------
-        EmoPlatformError
-            関数内部で行っているPUTの処理が失敗した場合
-            あるいは、BOCCO emoにWebhookの設定がされていない場合。
-
-        """
-=======
-    def register_webhook_event(self, events: List[str]) -> EmoWebhookInfo:
->>>>>>> bdeefa83
+        webhook_info : EmoWebhookInfo
+            設定したWebhookの情報
+
+        Raises
+        ----------
+        EmoPlatformError
+            関数内部で行っているPUTの処理が失敗した場合。
+            (BOCCO emoにWebhookの設定がされていない場合を含む)
+
+        """
+
         payload = {"events": events}
         response = self._put("/v1/webhook/events", json.dumps(payload))
         return EmoWebhookInfo(**response)
 
-<<<<<<< HEAD
-    def create_webhook_setting(self, webhook: WebHook) -> dict:
-        """
-        Webhookの設定を作成する。
-
-        Parameters
-        ----------
-        webhook : emo_platform.WebHook
+    def create_webhook_setting(self, webhook: WebHook) -> EmoWebhookInfo:
+        """Webhookの設定の作成
+
+        Parameters
+        ----------
+        webhook : WebHook
             作成するWebhookの設定。
 
         Returns
         -------
-        webhook_info : dict
+        webhook_info : EmoWebhookInfo
             作成したWebhookの設定。
-            {
-                description: str,
-                events:      List[str],
-                status:      str,
-                secret:      str,
-                url:         str,
-            }
 
         Raises
         ----------
@@ -644,51 +527,36 @@
             関数内部で行っているPOSTの処理が失敗した場合。
 
         """
-=======
-    def create_webhook_setting(self, webhook: WebHook) -> EmoWebhookInfo:
->>>>>>> bdeefa83
+
         payload = {"description": webhook.description, "url": webhook.url}
         response = self._post("/v1/webhook", json.dumps(payload))
         return EmoWebhookInfo(**response)
 
-<<<<<<< HEAD
-    def delete_webhook_setting(self) -> dict:
-        """
-        現在設定されているWebhookの情報を削除する。
-
-        Returns
-        -------
-        webhook_info : dict
-            削除したWebhookの情報。
-            {
-                description: str,
-                events:      list,
-                status:      str,
-                secret:      str,
-                url:         str,
-            }
-
-        Raises
-        ----------
-        EmoPlatformError
-            関数内部で行っているDELETEの処理が失敗した場合
-            あるいは、BOCCO emoにWebhookの設定がされていない場合。
-
-        """
-        return self._delete("/v1/webhook")
-=======
     def delete_webhook_setting(
         self,
     ) -> Union[EmoWebhookInfo, Coroutine[Any, Any, EmoWebhookInfo]]:
+        """現在設定されているWebhookの情報の削除
+
+        Returns
+        -------
+        webhook_info : EmoWebhookInfo
+            削除したWebhookの情報。
+
+        Raises
+        ----------
+        EmoPlatformError
+            関数内部で行っているDELETEの処理が失敗した場合
+            (BOCCO emoにWebhookの設定がされていない場合を含む)
+
+        """
+
         response = self._delete("/v1/webhook")
         return EmoWebhookInfo(**response)
->>>>>>> bdeefa83
 
     def event(
         self, event: str, room_id_list: List[str] = [DEFAULT_ROOM_ID]
     ) -> Callable:
-        """
-        Webhookの指定のeventが通知されたときに呼び出す関数を登録する。
+        """Webhookの指定のeventが通知されたときに呼び出す関数の登録
 
         Usage
         -----
@@ -701,12 +569,12 @@
         ----------
         event : str
             指定するWebhook event。
-            eventの種類は下記から確認できる。
+            eventの種類は下記から確認できます。
             https://platform-api.bocco.me/dashboard/api-docs#put-/v1/webhook/events
 
         room_id_list : List[str], default [""]
-            指定したWebhook eventの通知を監視する部屋を指定できる。
-            引数なしだと、全ての部屋を監視する。
+            指定したWebhook eventの通知を監視する部屋を指定できます。
+            引数なしだと、全ての部屋を監視します。
 
         Raises
         ----------
@@ -732,22 +600,19 @@
         return decorator
 
     def start_webhook_event(self, host: str = "localhost", port: int = 8000) -> None:
-        """
-        BOCCO emoのWebhookのイベント通知を開始し、通知時に登録した関数が呼び出されるようにする。
+        """BOCCO emoのWebhookのイベント通知の開始
+
+        イベント通知時に、登録していた関数が呼び出されるようになります。
 
         Usage
         -----
-        bloking処理になっているため、以下の例のようにスレッドを立てて用いる。
+        bloking処理になっています。
 
             client = emo_platform.Client()
             @client.event("message.received")
             def test_event_callback(body):
                 print(body)
-            thread = Thread(target=client.start_webhook_event)
-            thread.start()
-
-            # main処理
-            main()
+            client.start_webhook_event()
 
         Parameters
         ----------
@@ -763,6 +628,7 @@
             関数内部で呼んでいるregister_webhook_event()が例外を出した場合。
 
         """
+
         response = self.register_webhook_event(list(self.webhook_events_cb.keys()))
         secret_key = response.secret
 
@@ -791,12 +657,11 @@
 
 
 class Room:
-    """
-    部屋固有の各種apiを呼び出すclient。
+    """部屋固有の各種apiを呼び出すclient
 
     Parameters
     ----------
-    base_client : emo_platform.Client
+    base_client : Client
         このclientを作成しているclient。
 
     room_id : str
@@ -807,8 +672,7 @@
         self.base_client = base_client
         self.room_id = room_id
 
-<<<<<<< HEAD
-    def get_msgs(self, ts: Optional[int] = None) -> dict:
+    def get_msgs(self, ts: int = None) -> EmoMsgsInfo:
         """
         部屋に投稿されたメッセージを取得する。
 
@@ -820,25 +684,8 @@
 
         Returns
         -------
-        response : dict
+        response : EmoMsgsInfo
             投稿されたメッセージの情報。
-            {
-                sequence:  int,
-                unique_id: str,
-                user: {
-                    uuid:          str,
-                    user_type:     str,
-                    nickname:      str,
-                    profile_image: str,
-                }
-                message: {
-                    ja: str,
-                }
-                media:     str,
-                audio_url: str,
-                image_url: str,
-                lang:      str,
-            }
 
         Raises
         ----------
@@ -846,19 +693,15 @@
             関数内部で行っているGETの処理が失敗した場合。
 
         """
-=======
-    def get_msgs(self, ts: int = None) -> EmoMsgsInfo:
->>>>>>> bdeefa83
+
         params = {"before": ts} if ts else {}
         response = self.base_client._get(
             "/v1/rooms/" + self.room_id + "/messages", params=params
         )
         return EmoMsgsInfo(**response)
 
-<<<<<<< HEAD
-    def get_sensors_list(self) -> dict:
-        """
-        BOCCO emoとペアリングされているセンサの一覧を取得する。
+    def get_sensors_list(self) -> EmoSensorsInfo:
+        """BOCCO emoとペアリングされているセンサの一覧の取得
 
         Notes
         -----
@@ -871,17 +714,8 @@
 
         Returns
         -------
-        sensors_info : dict
+        sensors_info : EmoSensorsInfo
             取得した設定値。
-            {
-                sensors: [{
-                    uuid:            str,
-                    sensor_type:     str,
-                    nickname:        str,
-                    signal_strength: int,
-                    battery:         int,
-                }]
-            }
 
         Raises
         ----------
@@ -889,59 +723,42 @@
             関数内部で行っているGETの処理が失敗した場合。
 
         """
-        return self.base_client._get("/v1/rooms/" + self.room_id + "/sensors")
-
-    def get_sensor_values(self, sensor_id: str) -> dict:
-        """
-        部屋センサの送信値を取得する。
+
+        response = self.base_client._get("/v1/rooms/" + self.room_id + "/sensors")
+        return EmoSensorsInfo(**response)
+
+    def get_sensor_values(self, sensor_id: str) -> EmoRoomSensorInfo:
+        """部屋センサの送信値を取得
 
         Parameters
         ----------
         sensor_id : str
             部屋センサのuuid。
-            各部屋センサのuuidは、センサ一覧取得(get_sensors_list)で確認できる。
-
-        Returns
-        -------
-        response : dict
+            各部屋センサのuuidは、センサ一覧取得(get_sensors_list)で確認できます。
+
+        Returns
+        -------
+        response : EmoRoomSensorInfo
             部屋センサの送信値の情報。
-            {
-                sensor_type: str,
-                uuid:        str,
-                nickname:    str,
-                events: [{
-                    temperature: int or float,
-                    humidity:    int or float,
-                    illuminance: int or float,
-                }]
-            }
+
         Raises
         ----------
         EmoPlatformError
             関数内部で行っているGETの処理が失敗した場合。
 
         """
-        return self.base_client._get(
-=======
-    def get_sensors_list(self) -> EmoSensorsInfo:
-        response = self.base_client._get("/v1/rooms/" + self.room_id + "/sensors")
-        return EmoSensorsInfo(**response)
-
-    def get_sensor_values(self, sensor_id: str) -> EmoRoomSensorInfo:
+
         response = self.base_client._get(
->>>>>>> bdeefa83
             "/v1/rooms/" + self.room_id + "/sensors/" + sensor_id + "/values"
         )
         return EmoRoomSensorInfo(**response)
 
-<<<<<<< HEAD
-    def send_audio_msg(self, audio_data_path: str) -> dict:
-        """
-        音声ファイルを部屋に投稿する。
+    def send_audio_msg(self, audio_data_path: str) -> EmoMessageInfo:
+        """音声ファイルの部屋への投稿
 
         Note
         ----
-        送信できるファイルには下記の制限がある。
+        送信できるファイルには下記の制限があります。
             フォーマット:    MP3, M4A
             ファイルサイズ:  1MB
 
@@ -952,25 +769,8 @@
 
         Returns
         -------
-        response : dict
+        response : EmoMessageInfo
             音声ファイル投稿時の情報。
-            {
-                sequence:  int,
-                unique_id: str,
-                user: {
-                    uuid:          str,
-                    user_type:     str,
-                    nickname:      str,
-                    profile_image: str,
-                }
-                message: {
-                    ja: str,
-                }
-                media:     str,
-                audio_url: str,
-                image_url: str,
-                lang:      str,
-            }
 
         Raises
         ----------
@@ -978,9 +778,7 @@
             関数内部で行っているPOSTの処理が失敗した場合。
 
         """
-=======
-    def send_audio_msg(self, audio_data_path: str) -> EmoMessageInfo:
->>>>>>> bdeefa83
+
         with open(audio_data_path, "rb") as audio_data:
             files = {"audio": audio_data}
             response = self.base_client._post(
@@ -990,8 +788,7 @@
             )
             return EmoMessageInfo(**response)
 
-<<<<<<< HEAD
-    def send_image(self, image_data_path: str) -> dict:
+    def send_image(self, image_data_path: str) -> EmoMessageInfo:
         """
         画像ファイルを部屋に投稿する。
 
@@ -1008,25 +805,8 @@
 
         Returns
         -------
-        response : dict
+        response : EmoMessageInfo
             画像投稿時の情報。
-            {
-                sequence:  int,
-                unique_id: str,
-                user: {
-                    uuid:          str,
-                    user_type:     str,
-                    nickname:      str,
-                    profile_image: str,
-                }
-                message: {
-                    ja: str,
-                }
-                media:     str,
-                audio_url: str,
-                image_url: str,
-                lang:      str,
-            }
 
         Raises
         ----------
@@ -1034,9 +814,7 @@
             関数内部で行っているPOSTの処理が失敗した場合。
 
         """
-=======
-    def send_image(self, image_data_path: str) -> EmoMessageInfo:
->>>>>>> bdeefa83
+
         with open(image_data_path, "rb") as image_data:
             files = {"image": image_data}
             response = self.base_client._post(
@@ -1046,8 +824,7 @@
             )
             return EmoMessageInfo(**response)
 
-<<<<<<< HEAD
-    def send_msg(self, msg: str) -> dict:
+    def send_msg(self, msg: str) -> EmoMessageInfo:
         """
         テキストメッセージを部屋に投稿する。
 
@@ -1058,25 +835,8 @@
 
         Returns
         -------
-        response : dict
+        response : EmoMessageInfo
             メッセージ投稿時の情報。
-            {
-                sequence:  int,
-                unique_id: str,
-                user: {
-                    uuid:          str,
-                    user_type:     str,
-                    nickname:      str,
-                    profile_image: str,
-                }
-                message: {
-                    ja: str,
-                }
-                media:     str,
-                audio_url: str,
-                image_url: str,
-                lang:      str,
-            }
 
         Raises
         ----------
@@ -1084,17 +844,14 @@
             関数内部で行っているPOSTの処理が失敗した場合。
 
         """
-=======
-    def send_msg(self, msg: str) -> EmoMessageInfo:
->>>>>>> bdeefa83
+
         payload = {"text": msg}
         response = self.base_client._post(
             "/v1/rooms/" + self.room_id + "/messages/text", json.dumps(payload)
         )
         return EmoMessageInfo(**response)
 
-<<<<<<< HEAD
-    def send_stamp(self, stamp_id: str, msg: Optional[str] = None) -> dict:
+    def send_stamp(self, stamp_id: str, msg: Optional[str] = None) -> EmoMessageInfo:
         """
         スタンプを部屋に投稿する。
 
@@ -1110,25 +867,8 @@
 
         Returns
         -------
-        response : dict
+        response : EmoMessageInfo
             スタンプモーション送信時の情報。
-            {
-                sequence:  int,
-                unique_id: str,
-                user: {
-                    uuid:          str,
-                    user_type:     str,
-                    nickname:      str,
-                    profile_image: str,
-                }
-                message: {
-                    ja: str,
-                }
-                media:     str,
-                audio_url: str,
-                image_url: str,
-                lang:      str,
-            }
 
         Raises
         ----------
@@ -1136,9 +876,7 @@
             関数内部で行っているPOSTの処理が失敗した場合。
 
         """
-=======
-    def send_stamp(self, stamp_id: str, msg: Optional[str] = None) -> EmoMessageInfo:
->>>>>>> bdeefa83
+
         payload = {"uuid": stamp_id}
         if msg:
             payload["text"] = msg
@@ -1147,17 +885,14 @@
         )
         return EmoMessageInfo(**response)
 
-<<<<<<< HEAD
-    def send_original_motion(self, file_path: str) -> dict:
-        """
-        独自定義した、オリジナルのモーションをBOCCO emoに送信する。
-        詳しくは、以下を参照。
-        https://platform-api.bocco.me/dashboard/api-docs#post-/v1/rooms/-room_uuid-/motions
-
-        Parameters
-        ----------
-        file_path : str
-            モーションファイルを置いている絶対パス。
+    def change_led_color(self, color: Color) -> dict:
+        """
+        3秒間のみ、ほっぺたの色を指定した色に変更するモーションをBOCCO emoに送信する。
+
+        Parameters
+        ----------
+        color : emo_platform.Color
+            送信するほっぺたの色。
 
         Returns
         -------
@@ -1187,42 +922,22 @@
             関数内部で行っているPOSTの処理が失敗した場合。
 
         """
-        with open(file_path) as f:
-            payload = json.load(f)
-            return self.base_client._post(
-                "/v1/rooms/" + self.room_id + "/motions", json.dumps(payload)
-            )
-
-    def change_led_color(self, color: Color) -> dict:
-        """
-        3秒間のみ、ほっぺたの色を指定した色に変更するモーションをBOCCO emoに送信する。
-
-        Parameters
-        ----------
-        color : emo_platform.Color
-            送信するほっぺたの色。
-
-        Returns
-        -------
-        response : dict
+
+    def send_original_motion(self, motion_data: Union[str, dict]) -> EmoMessageInfo:
+        """独自定義した、オリジナルのモーションをBOCCO emoに送信
+
+        詳しくは、以下を参照。
+        https://platform-api.bocco.me/dashboard/api-docs#post-/v1/rooms/-room_uuid-/motions
+
+        Parameters
+        ----------
+        file_path : str
+            モーションファイルを置いている絶対パス。
+
+        Returns
+        -------
+        response : EmoMessageInfo
             モーション送信時の情報。
-            {
-                sequence:  int,
-                unique_id: str,
-                user: {
-                    uuid:          str,
-                    user_type:     str,
-                    nickname:      str,
-                    profile_image: str,
-                }
-                message: {
-                    ja: str,
-                }
-                media:     str,
-                audio_url: str,
-                image_url: str,
-                lang:      str,
-            }
 
         Raises
         ----------
@@ -1230,8 +945,6 @@
             関数内部で行っているPOSTの処理が失敗した場合。
 
         """
-=======
-    def send_original_motion(self, motion_data: Union[str, dict]) -> EmoMessageInfo:
         if type(motion_data) == str:
             with open(motion_data) as f:
                 payload = json.load(f)
@@ -1243,15 +956,33 @@
         return EmoMessageInfo(**response)
 
     def change_led_color(self, color: Color) -> EmoMessageInfo:
->>>>>>> bdeefa83
+        """
+        3秒間のみ、ほっぺたの色を指定した色に変更するモーションをBOCCO emoに送信する。
+
+        Parameters
+        ----------
+        color : emo_platform.Color
+            送信するほっぺたの色。
+
+        Returns
+        -------
+        response : EmoMessageInfo
+            モーション送信時の情報。
+
+        Raises
+        ----------
+        EmoPlatformError
+            関数内部で行っているPOSTの処理が失敗した場合。
+
+        """
+
         payload = {"red": color.red, "green": color.green, "blue": color.blue}
         response = self.base_client._post(
             "/v1/rooms/" + self.room_id + "/motions/led_color", json.dumps(payload)
         )
         return EmoMessageInfo(**response)
 
-<<<<<<< HEAD
-    def move_to(self, head: Head) -> dict:
+    def move_to(self, head: Head) -> EmoMessageInfo:
         """
         首の角度を変更するモーションをBOCCO emoに送信する。
 
@@ -1262,72 +993,35 @@
 
         Returns
         -------
-        response : dict
+        response : EmoMessageInfo
             モーション送信時の情報。
-            {
-                sequence:  int,
-                unique_id: str,
-                user: {
-                    uuid:          str,
-                    user_type:     str,
-                    nickname:      str,
-                    profile_image: str,
-                }
-                message: {
-                    ja: str,
-                }
-                media:     str,
-                audio_url: str,
-                image_url: str,
-                lang:      str,
-            }
+
         Raises
         ----------
         EmoPlatformError
             関数内部で行っているPOSTの処理が失敗した場合。
 
         """
-=======
-    def move_to(self, head: Head) -> EmoMessageInfo:
->>>>>>> bdeefa83
+
         payload = {"angle": head.angle, "vertical_angle": head.vertical_angle}
         response = self.base_client._post(
             "/v1/rooms/" + self.room_id + "/motions/move_to", json.dumps(payload)
         )
         return EmoMessageInfo(**response)
 
-<<<<<<< HEAD
-    def send_motion(self, motion_id: str) -> dict:
-        """
-        プリセットモーションをBOCCO emoに送信する。
+    def send_motion(self, motion_id: str) -> EmoMessageInfo:
+        """プリセットモーションをBOCCO emoに送信
 
         Parameters
         ----------
         motion_id : str
             プリセットモーションのuuid
-            各プリセットモーションのuuidは、モーション一覧取得(get_motions_list)で確認できる。
-
-        Returns
-        -------
-        response : dict
+            各プリセットモーションのuuidは、モーション一覧取得(get_motions_list)で確認できます。
+
+        Returns
+        -------
+        response : EmoMessageInfo
             モーション送信時の情報。
-            {
-                sequence:  int,
-                unique_id: str,
-                user: {
-                    uuid:          str,
-                    user_type:     str,
-                    nickname:      str,
-                    profile_image: str,
-                }
-                message: {
-                    ja: str,
-                }
-                media:     str,
-                audio_url: str,
-                image_url: str,
-                lang:      str,
-            }
 
         Raises
         ----------
@@ -1335,35 +1029,21 @@
             関数内部で行っているPOSTの処理が失敗した場合。
 
         """
-=======
-    def send_motion(self, motion_id: str) -> EmoMessageInfo:
->>>>>>> bdeefa83
+
         payload = {"uuid": motion_id}
         response = self.base_client._post(
             "/v1/rooms/" + self.room_id + "/motions/preset", json.dumps(payload)
         )
         return EmoMessageInfo(**response)
 
-<<<<<<< HEAD
-    def get_emo_settings(self) -> dict:
+    def get_emo_settings(self) -> EmoSettingsInfo:
         """
         現在のBOCCO emoの設定値を取得する。
 
         Returns
         -------
-        settings : dict
+        settings : EmoSettingsInfo
             取得した設定値。
-            {
-                nickname:      str,
-                wakeword:      str,
-                volume:        int,
-                voice_pitch:   int,
-                voice_speed:   int,
-                lang:          str,
-                serial_number: str,
-                timezone:      str,
-                zip_code:      str
-            }
 
         Raises
         ----------
@@ -1371,9 +1051,6 @@
             関数内部で行っているGETの処理が失敗した場合。
 
         """
-        return self.base_client._get("/v1/rooms/" + self.room_id + "/emo/settings")
-=======
-    def get_emo_settings(self) -> EmoSettingsInfo:
+
         response = self.base_client._get("/v1/rooms/" + self.room_id + "/emo/settings")
-        return EmoSettingsInfo(**response)
->>>>>>> bdeefa83
+        return EmoSettingsInfo(**response)