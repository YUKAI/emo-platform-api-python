--- conflicted
+++ resolved
@@ -3,11 +3,7 @@
 from collections import deque
 from concurrent.futures import ThreadPoolExecutor
 from functools import partial
-<<<<<<< HEAD
 from typing import Any, Callable, Coroutine, Dict, List, Optional, Union
-=======
-from typing import Callable, Dict, List, Optional
->>>>>>> 12328015
 
 import requests
 import uvicorn  # type: ignore
